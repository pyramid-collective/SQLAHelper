--- conflicted
+++ resolved
@@ -66,19 +66,12 @@
 
     def __call__(self, info, request):
         subpath = info["match"]["subpath"]
-<<<<<<< HEAD
-        if not subpath:
-=======
         #log.debug("subpath is %r", subpath)
         if not subpath:
             #log.debug("no subpath, returning false")
->>>>>>> 557429d7
             return False
         parts = [self.subdir]
         parts.extend(subpath)
         resource_name = "/".join(parts)
-<<<<<<< HEAD
-=======
         #log.debug("package=%r, resource_name=%r", self.package, resource_name)
->>>>>>> 557429d7
         return pkg_resources.resource_exists(self.package, resource_name)